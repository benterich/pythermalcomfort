--- conflicted
+++ resolved
@@ -93,12 +93,10 @@
 def get_vertical_tmp_grad_ppd_url():
     return test_vertical_tmp_grad_ppd_url
 
-<<<<<<< HEAD
 
 @pytest.fixture
 def get_humidex_url():
     return test_humidex_url
-=======
 @pytest.fixture
 def get_e_pmv_url():
     return test_e_pmv_url
@@ -118,4 +116,3 @@
 @pytest.fixture
 def get_cooling_effect_url():
     return test_cooling_effect_url
->>>>>>> 6904fbf9
