--- conflicted
+++ resolved
@@ -1,44 +1,16 @@
 from pythermalcomfort.models import cooling_effect
 from tests.conftest import Urls, retrieve_reference_table, validate_result
 
-<<<<<<< HEAD
 
 def test_cooling_effect(get_test_url, retrieve_data):
     reference_table = retrieve_reference_table(
         get_test_url, retrieve_data, Urls.COOLING_EFFECT.name
     )
-=======
-
-def test_cooling_effect(get_cooling_effect_url, retrieve_data, is_equal):
-
-    reference_table = retrieve_data(get_cooling_effect_url)
->>>>>>> 85153c7e
     tolerance = reference_table["tolerance"]
 
     for entry in reference_table["data"]:
         inputs = entry["inputs"]
         outputs = entry["outputs"]
-<<<<<<< HEAD
-        result = cooling_effect(
-            tdb=inputs["tdb"],
-            tr=inputs["tr"],
-            rh=inputs["rh"],
-            vr=inputs["vr"],
-            met=inputs["met"],
-            clo=inputs["clo"],
-            units=inputs.get("units", "SI"),
-        )
+        result = cooling_effect(**inputs)
 
-        validate_result(result, outputs, tolerance)
-=======
-        result = cooling_effect(**inputs)
-        for key in outputs:
-          # To determine whether the result is as expected, use np.allclose for arrays and np.isclose for single
-          try:
-              is_equal(result, outputs[key], tolerance.get("cooling_effect", 1e-6))
-          except AssertionError as e:
-              print(
-                  f"Assertion failed for cooling_effect. Expected {outputs[key]}, got {result}, inputs={inputs}\nError: {str(e)}"
-              )
-              raise
->>>>>>> 85153c7e
+        validate_result(result, outputs, tolerance)